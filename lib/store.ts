import { configureStore } from '@reduxjs/toolkit'
import { setupListeners } from '@reduxjs/toolkit/query/react'
import { mongoApi } from './api/mongoApi'
import { userPreferencesApi } from './api/userPreferencesApi'
import { webhookApi } from './api/webhookApi'
import { authApi } from './api/authApi'
import { contactsApi } from './api/contactsApi'
import { workspaceApi } from './api/workspaceApi'
import { analyticsApi } from './api/analyticsApi'
import { notificationsApi } from './api/notificationsApi'
import { chatApi } from './api/chatApi'
import { roleApi } from './api/roleApi'
import { projectsApi } from './api/projectsApi'
import { tasksApi } from './api/tasksApi'
import { enginesApi } from './api/enginesApi'
<<<<<<< HEAD
import { attendanceApi } from './api/attendanceApi'
=======
import { emailApi } from './api/emailApi'
>>>>>>> 0ca5fa93
import authReducer from './slices/authSlice'
import themeReducer from './slices/themeSlice'
import workspaceReducer from './slices/workspaceSlice'
// No persistence middleware needed - using RTK Query for server sync

export const store = configureStore({
  reducer: {
    auth: authReducer,
    theme: themeReducer,
    workspace: workspaceReducer,
    [mongoApi.reducerPath]: mongoApi.reducer,
    [userPreferencesApi.reducerPath]: userPreferencesApi.reducer,
    [webhookApi.reducerPath]: webhookApi.reducer,
    [authApi.reducerPath]: authApi.reducer,
    [contactsApi.reducerPath]: contactsApi.reducer,
    [workspaceApi.reducerPath]: workspaceApi.reducer,
    [analyticsApi.reducerPath]: analyticsApi.reducer,
    [notificationsApi.reducerPath]: notificationsApi.reducer,
    [chatApi.reducerPath]: chatApi.reducer,
    [roleApi.reducerPath]: roleApi.reducer,
    [projectsApi.reducerPath]: projectsApi.reducer,
    [tasksApi.reducerPath]: tasksApi.reducer,
    [enginesApi.reducerPath]: enginesApi.reducer,
<<<<<<< HEAD
    [attendanceApi.reducerPath]: attendanceApi.reducer,
=======
    [emailApi.reducerPath]: emailApi.reducer,
>>>>>>> 0ca5fa93
  } as any,
  middleware: getDefaultMiddleware =>
    getDefaultMiddleware().concat(
      mongoApi.middleware,
      userPreferencesApi.middleware,
      webhookApi.middleware,
      authApi.middleware,
      contactsApi.middleware,
      workspaceApi.middleware,
      analyticsApi.middleware,
      notificationsApi.middleware,
      chatApi.middleware,
      roleApi.middleware,
      projectsApi.middleware,
      tasksApi.middleware,
      enginesApi.middleware,
<<<<<<< HEAD
      attendanceApi.middleware
=======
      emailApi.middleware
>>>>>>> 0ca5fa93
    ),
})

setupListeners(store.dispatch)

export type RootState = ReturnType<typeof store.getState>
export type AppDispatch = typeof store.dispatch<|MERGE_RESOLUTION|>--- conflicted
+++ resolved
@@ -13,11 +13,8 @@
 import { projectsApi } from './api/projectsApi'
 import { tasksApi } from './api/tasksApi'
 import { enginesApi } from './api/enginesApi'
-<<<<<<< HEAD
+import { emailApi } from './api/emailApi'
 import { attendanceApi } from './api/attendanceApi'
-=======
-import { emailApi } from './api/emailApi'
->>>>>>> 0ca5fa93
 import authReducer from './slices/authSlice'
 import themeReducer from './slices/themeSlice'
 import workspaceReducer from './slices/workspaceSlice'
@@ -41,11 +38,8 @@
     [projectsApi.reducerPath]: projectsApi.reducer,
     [tasksApi.reducerPath]: tasksApi.reducer,
     [enginesApi.reducerPath]: enginesApi.reducer,
-<<<<<<< HEAD
     [attendanceApi.reducerPath]: attendanceApi.reducer,
-=======
     [emailApi.reducerPath]: emailApi.reducer,
->>>>>>> 0ca5fa93
   } as any,
   middleware: getDefaultMiddleware =>
     getDefaultMiddleware().concat(
@@ -62,11 +56,8 @@
       projectsApi.middleware,
       tasksApi.middleware,
       enginesApi.middleware,
-<<<<<<< HEAD
-      attendanceApi.middleware
-=======
+      attendanceApi.middleware,
       emailApi.middleware
->>>>>>> 0ca5fa93
     ),
 })
 
